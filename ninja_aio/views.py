from typing import List

from ninja import NinjaAPI, Router, Schema, Path, Query
from ninja.constants import NOT_SET
from ninja.pagination import paginate, AsyncPaginationBase, PageNumberPagination
from django.http import HttpRequest
from django.db.models import Model, QuerySet
from pydantic import create_model

from .models import ModelSerializer, ModelUtil
from .schemas import GenericMessageSchema
from .types import ModelSerializerMeta, VIEW_TYPES

ERROR_CODES = frozenset({400, 401, 404, 428})


class APIView:
    api: NinjaAPI
    router_tag: str
    api_route_path: str
    auths: list | None = NOT_SET

    def __init__(self) -> None:
        self.router = Router(tags=[self.router_tag])
        self.error_codes = ERROR_CODES

    def views(self):
        """
        Override this method to add your custom views. For example:
        @self.router.get(some_path, response=some_schema)
        async def some_method(request, *args, **kwargs):
            pass

        You can add multilple views just doing:

        @self.router.get(some_path, response=some_schema)
        async def some_method(request, *args, **kwargs):
            pass

        @self.router.post(some_path, response=some_schema)
        async def some_method(request, *args, **kwargs):
            pass

        If you provided a list of auths you can chose which of your views
        should be authenticated:

        AUTHENTICATED VIEW:

        @self.router.get(some_path, response=some_schema, auth=self.auths)
        async def some_method(request, *args, **kwargs):
            pass

        NOT AUTHENTICATED VIEW:

        @self.router.post(some_path, response=some_schema)
        async def some_method(request, *args, **kwargs):
            pass
        """

    def add_views(self):
        self.views()
        return self.router

    def add_views_to_route(self):
        return self.api.add_router(f"{self.api_route_path}/", self.add_views())


class APIViewSet:
    model: ModelSerializer | Model
    api: NinjaAPI
    schema_in: Schema | None = None
    schema_out: Schema | None = None
    schema_update: Schema | None = None
    auths: list | None = NOT_SET
    pagination_class: type[AsyncPaginationBase] = PageNumberPagination
    query_params: dict[str, tuple[type, ...]] = {}
    disable: list[type[VIEW_TYPES]] = []

    def __init__(self) -> None:
        self.error_codes = ERROR_CODES
        self.model_util = ModelUtil(self.model)
        self.schema_out, self.schema_in, self.schema_update = self.get_schemas()
        self.path_schema = self._generate_path_schema()
        self.filters_schema = self._generate_filters_schema()
        self.router_tag = self.model_util.model_name.capitalize()
        self.router = Router(tags=[self.router_tag])
        self.path = "/"
        self.path_retrieve = f"{{{self.model_util.model_pk_name}}}/"

    @property
    def _crud_views(self):
        """
        key: view type (create, list, retrieve, update, delete or all)
        value: tuple with schema and view method
        """
        return {
            "create": (self.schema_in, self.create_view),
            "list": (self.schema_out, self.list_view),
            "retrieve": (self.schema_out, self.retrieve_view),
            "update": (self.schema_update, self.update_view),
            "delete": (None, self.delete_view),
        }

<<<<<<< HEAD
    def _create_path_schema(self):
        fields = {
            self.model._meta.pk.attname: (str | int, ...),
        }
        return create_model(f"{self.model._meta.model_name}PathSchema", **fields)
=======
    def _generate_schema(self, fields: dict, name: str) -> Schema:
        return create_model(f"{self.model_util.model_name}{name}", **fields)

    def _generate_path_schema(self):
        return self._generate_schema(
            {self.model_util.model_pk_name: (int | str, ...)}, "PathSchema"
        )

    def _generate_filters_schema(self):
        return self._generate_schema(self.query_params, "FiltersSchema")
>>>>>>> 3adb2876

    def get_schemas(self):
        if isinstance(self.model, ModelSerializerMeta):
            return (
                self.model.generate_read_s(),
                self.model.generate_create_s(),
                self.model.generate_update_s(),
            )
        return self.schema_out, self.schema_in, self.schema_update

    async def query_params_handler(
        self, queryset: QuerySet[ModelSerializer], filters: dict
    ):
        """
        Override this method to handle request query params making queries to the database
        based on filters or any other logic. This method should return a queryset. filters
        are given already dumped by the schema.
        """
        return queryset

    def create_view(self):
        @self.router.post(
            self.path,
            auth=self.auths,
            response={201: self.schema_out, self.error_codes: GenericMessageSchema},
        )
        async def create(request: HttpRequest, data: self.schema_in):
            return 201, await self.model_util.create_s(request, data, self.schema_out)

        create.__name__ = f"create_{self.model_util.model_name}"
        return create

    def list_view(self):
        @self.router.get(
            self.path,
            auth=self.auths,
            response={
                200: List[self.schema_out],
                self.error_codes: GenericMessageSchema,
            },
        )
        @paginate(self.pagination_class)
        async def list(request: HttpRequest, filters: Query[self.filters_schema]):
            qs = self.model.objects.select_related()
            if isinstance(self.model, ModelSerializerMeta):
                qs = await self.model.queryset_request(request)
            rels = self.model_util.get_reverse_relations()
            if len(rels) > 0:
                qs = qs.prefetch_related(*rels)
            qs = await self.query_params_handler(qs, filters.model_dump())
            objs = [
                await self.model_util.read_s(request, obj, self.schema_out)
                async for obj in qs.all()
            ]
            return objs

        list.__name__ = f"list_{self.model_util.verbose_name_view_resolver()}"
        return list

    def retrieve_view(self):
        @self.router.get(
            self.path_retrieve,
            auth=self.auths,
            response={200: self.schema_out, self.error_codes: GenericMessageSchema},
        )
        async def retrieve(request: HttpRequest, pk: Path[self.path_schema]):
            obj = await self.model_util.get_object(request, pk)
            return await self.model_util.read_s(request, obj, self.schema_out)

        retrieve.__name__ = f"retrieve_{self.model_util.model_name}"
        return retrieve

    def update_view(self):
        @self.router.patch(
            self.path_retrieve,
            auth=self.auths,
            response={200: self.schema_out, self.error_codes: GenericMessageSchema},
        )
        async def update(
            request: HttpRequest, data: self.schema_update, pk: Path[self.path_schema]
        ):
            return await self.model_util.update_s(request, data, pk, self.schema_out)

        update.__name__ = f"update_{self.model_util.model_name}"
        return update

    def delete_view(self):
        @self.router.delete(
            self.path_retrieve,
            auth=self.auths,
            response={204: None, self.error_codes: GenericMessageSchema},
        )
        async def delete(request: HttpRequest, pk: Path[self.path_schema]):
            return 204, await self.model_util.delete_s(request, pk)

        delete.__name__ = f"delete_{self.model_util.model_name}"
        return delete

    def views(self):
        """
        Override this method to add your custom views. For example:
        @self.router.get(some_path, response=some_schema)
        async def some_method(request, *args, **kwargs):
            pass

        You can add multilple views just doing:

        @self.router.get(some_path, response=some_schema)
        async def some_method(request, *args, **kwargs):
            pass

        @self.router.post(some_path, response=some_schema)
        async def some_method(request, *args, **kwargs):
            pass

        If you provided a list of auths you can chose which of your views
        should be authenticated:

        AUTHENTICATED VIEW:

        @self.router.get(some_path, response=some_schema, auth=self.auths)
        async def some_method(request, *args, **kwargs):
            pass

        NOT AUTHENTICATED VIEW:

        @self.router.post(some_path, response=some_schema)
        async def some_method(request, *args, **kwargs):
            pass
        """

    def add_views(self):
        if "all" in self.disable:
            self.views()
            return self.router

        for views_type, (schema, view) in self._crud_views.items():
            if views_type not in self.disable and (
                schema is not None or views_type == "delete"
            ):
                view()

        self.views()
        return self.router

    def add_views_to_route(self):
        return self.api.add_router(
            f"{self.model_util.verbose_name_path_resolver()}/",
            self.add_views(),
        )<|MERGE_RESOLUTION|>--- conflicted
+++ resolved
@@ -101,13 +101,6 @@
             "delete": (None, self.delete_view),
         }
 
-<<<<<<< HEAD
-    def _create_path_schema(self):
-        fields = {
-            self.model._meta.pk.attname: (str | int, ...),
-        }
-        return create_model(f"{self.model._meta.model_name}PathSchema", **fields)
-=======
     def _generate_schema(self, fields: dict, name: str) -> Schema:
         return create_model(f"{self.model_util.model_name}{name}", **fields)
 
@@ -118,7 +111,6 @@
 
     def _generate_filters_schema(self):
         return self._generate_schema(self.query_params, "FiltersSchema")
->>>>>>> 3adb2876
 
     def get_schemas(self):
         if isinstance(self.model, ModelSerializerMeta):
